import re

from wasabi import msg  # type: ignore[import]
from weaviate import Client

<<<<<<< HEAD
VECTORIZERS = set(
    ["text2vec-openai", "text2vec-cohere"]
)  # Needs to match with Weaviate modules
EMBEDDINGS = set(["MiniLM"])  # Custom Vectors
=======
VECTORIZERS = {"text2vec-openai", "text2vec-cohere"}  # Needs to match with Weaviate modules
EMBEDDINGS = {"MiniLM"}  # Custom Vectors
>>>>>>> 45f1ed46


def strip_non_letters(s: str):
    return re.sub(r"[^a-zA-Z0-9]", "_", s)


def verify_vectorizer(
    schema: dict, vectorizer: str, skip_properties: list[str] = None
) -> dict:
    """Verifies if the vectorizer is available and adds it to a schema, also skips vectorization if list is provided
    @parameter schema : dict - Schema json
    @parameter vectorizer : str - Name of the vectorizer
    @parameter skip_properties: list[str] - List of property names that should not get vectorized
    @returns dict - Modified schema if vectorizer is available.
    """
    if skip_properties is None:
        skip_properties = []
    modified_schema = schema.copy()
    # Verify Vectorizer
    if vectorizer in VECTORIZERS:
        modified_schema["classes"][0]["vectorizer"] = vectorizer

        for property in modified_schema["classes"][0]["properties"]:
            if property["name"] in skip_properties:
                moduleConfig = {
                    vectorizer: {
                        "skip": True,
                        "vectorizePropertyName": False,
                    }
                }
                property["moduleConfig"] = moduleConfig
    elif vectorizer in EMBEDDINGS:
        pass
    elif vectorizer is not None:
        msg.warn(f"Could not find matching vectorizer: {vectorizer}")

    return modified_schema


def add_suffix(schema: dict, vectorizer: str) -> tuple[dict, str]:
    """Adds the suffixof the vectorizer to the schema name
    @parameter schema : dict - Schema json
    @parameter vectorizer : str - Name of the vectorizer
    @returns dict - Modified schema if vectorizer is available.
    """
    modified_schema = schema.copy()
    # Verify Vectorizer and add suffix
    modified_schema["classes"][0]["class"] = (
        modified_schema["classes"][0]["class"] + "_" + strip_non_letters(vectorizer)
    )
    return modified_schema, modified_schema["classes"][0]["class"]


def reset_schemas(
    client: Client = None,
    vectorizer: str = None,
):
    doc_name = "Document_" + strip_non_letters(vectorizer)
    chunk_name = "Chunk_" + strip_non_letters(vectorizer)
    cache_name = "Cache_" + strip_non_letters(vectorizer)

    client.schema.delete_class(doc_name)
    client.schema.delete_class(chunk_name)
    client.schema.delete_class(cache_name)


def init_schemas(
    client: Client = None,
    vectorizer: str = None,
    force: bool = False,
    check: bool = False,
) -> bool:
    """Initializes a weaviate client and initializes all required schemas
    @parameter client : Client - Weaviate Client
    @parameter vectorizer : str - Name of the vectorizer
    @parameter force : bool - Delete existing schema without user input
    @parameter check : bool - Only create if not exist
    @returns tuple[dict, dict] - Tuple of modified schemas.
    """
    try:
        init_documents(client, vectorizer, force, check)
        init_cache(client, vectorizer, force, check)
        init_suggestion(client, vectorizer, force, check)
        return True
    except Exception as e:
        msg.fail(f"Schema initialization failed {str(e)}")
        return False


def init_documents(
    client: Client, vectorizer: str = None, force: bool = False, check: bool = False
) -> tuple[dict, dict]:
    """Initializes the Document and Chunk class
    @parameter client : Client - Weaviate client
    @parameter vectorizer : str - Name of the vectorizer
    @parameter force : bool - Delete existing schema without user input
    @parameter check : bool - Only create if not exist
    @returns tuple[dict, dict] - Tuple of modified schemas.
    """
    SCHEMA_CHUNK = {
        "classes": [
            {
                "class": "Chunk",
                "description": "Chunks of Documentations",
                "moduleConfig": {
                    "generative-openai": {
                        "model": "gpt-3.5-turbo",
                    }
                },
                "properties": [
                    {
                        "name": "text",
                        "dataType": ["text"],
                        "description": "Content of the document",
                    },
                    {
                        "name": "doc_name",
                        "dataType": ["text"],
                        "description": "Document name",
                    },
                    {
                        # Skip
                        "name": "doc_type",
                        "dataType": ["text"],
                        "description": "Document type",
                    },
                    {
                        # Skip
                        "name": "doc_uuid",
                        "dataType": ["text"],
                        "description": "Document UUID",
                    },
                    {
                        # Skip
                        "name": "chunk_id",
                        "dataType": ["number"],
                        "description": "Document chunk from the whole document",
                    },
                ],
            }
        ]
    }

    SCHEMA_DOCUMENT = {
        "classes": [
            {
                "class": "Document",
                "description": "Documentation",
                "properties": [
                    {
                        "name": "text",
                        "dataType": ["text"],
                        "description": "Content of the document",
                    },
                    {
                        "name": "doc_name",
                        "dataType": ["text"],
                        "description": "Document name",
                    },
                    {
                        "name": "doc_type",
                        "dataType": ["text"],
                        "description": "Document type",
                    },
                    {
                        "name": "doc_link",
                        "dataType": ["text"],
                        "description": "Link to document",
                    },
                    {
                        "name": "timestamp",
                        "dataType": ["text"],
                        "description": "Timestamp of document",
                    },
                    {
                        "name": "chunk_count",
                        "dataType": ["number"],
                        "description": "Number of chunks",
                    },
                ],
            }
        ]
    }

    # Verify Vectorizer
    chunk_schema = verify_vectorizer(
        SCHEMA_CHUNK,
        vectorizer,
        ["doc_type", "doc_uuid", "chunk_id"],
    )

    # Add Suffix
    document_schema, document_name = add_suffix(SCHEMA_DOCUMENT, vectorizer)
    chunk_schema, chunk_name = add_suffix(chunk_schema, vectorizer)

    if client.schema.exists(document_name):
        if check:
            return document_schema, chunk_schema
        if not force:
            user_input = input(
                f"{document_name} class already exists, do you want to delete it? (y/n): "
            )
        else:
            user_input = "y"
        if user_input.strip().lower() == "y":
            client.schema.delete_class(document_name)
            client.schema.delete_class(chunk_name)
            client.schema.create(document_schema)
            client.schema.create(chunk_schema)
            msg.good(f"{document_name} and {chunk_name} schemas created")
        else:
            msg.warn(
                f"Skipped deleting {document_name} and {chunk_name} schema, nothing changed"
            )
    else:
        client.schema.create(document_schema)
        client.schema.create(chunk_schema)
        msg.good(f"{document_name} and {chunk_name} schemas created")

    return document_schema, chunk_schema


def init_cache(
    client: Client, vectorizer: str = None, force: bool = False, check: bool = False
) -> dict:
    """Initializes the Cache
    @parameter client : Client - Weaviate client
    @parameter vectorizer : str - Name of the vectorizer
    @parameter force : bool - Delete existing schema without user input
    @parameter check : bool - Only create if not exist
    @returns dict - Modified schema.
    """
    SCHEMA_CACHE = {
        "classes": [
            {
                "class": "Cache",
                "description": "Cache of Documentations and their queries",
                "properties": [
                    {
                        "name": "query",
                        "dataType": ["text"],
                        "description": "Query",
                    },
                    {
                        # Skip
                        "name": "system",
                        "dataType": ["text"],
                        "description": "System message",
                    },
                ],
            }
        ]
    }

    # Verify Vectorizer
    cache_schema = verify_vectorizer(
        SCHEMA_CACHE,
        vectorizer,
        ["system", "results"],
    )

    # Add Suffix
    cache_schema, cache_name = add_suffix(cache_schema, vectorizer)

    if client.schema.exists(cache_name):
        if check:
            return cache_schema
        if not force:
            user_input = input(
                f"{cache_name} class already exists, do you want to delete it? (y/n): "
            )
        else:
            user_input = "y"
        if user_input.strip().lower() == "y":
            client.schema.delete_class(cache_name)
            client.schema.create(cache_schema)
            msg.good(f"{cache_name} schema created")
        else:
            msg.warn(f"Skipped deleting {cache_name} schema, nothing changed")
    else:
        client.schema.create(cache_schema)
        msg.good(f"{cache_name} schema created")

    return cache_schema


def init_suggestion(
    client: Client, vectorizer: str = None, force: bool = False, check: bool = False
) -> dict:
    """Initializes the Suggestion schema
    @parameter client : Client - Weaviate client
    @parameter vectorizer : str - Name of the vectorizer
    @parameter force : bool - Delete existing schema without user input
    @parameter check : bool - Only create if not exist
    @returns dict - Modified schema.
    """
    SCHEMA_SUGGESTION = {
        "classes": [
            {
                "class": "Suggestion",
                "description": "List of possible prompts",
                "properties": [
                    {
                        "name": "suggestion",
                        "dataType": ["text"],
                        "description": "Query",
                    },
                ],
            }
        ]
    }

    suggestion_schema = SCHEMA_SUGGESTION
    suggestion_name = "Suggestion"

    if client.schema.exists(suggestion_name):
        if check:
            return suggestion_schema
        if not force:
            user_input = input(
                f"{suggestion_name} class already exists, do you want to delete it? (y/n): "
            )
        else:
            user_input = "y"
        if user_input.strip().lower() == "y":
            client.schema.delete_class(suggestion_name)
            client.schema.create(suggestion_schema)
            msg.good(f"{suggestion_name} schema created")
        else:
            msg.warn(f"Skipped deleting {suggestion_name} schema, nothing changed")
    else:
        client.schema.create(suggestion_schema)
        msg.good(f"{suggestion_name} schema created")

    return suggestion_schema<|MERGE_RESOLUTION|>--- conflicted
+++ resolved
@@ -3,15 +3,8 @@
 from wasabi import msg  # type: ignore[import]
 from weaviate import Client
 
-<<<<<<< HEAD
-VECTORIZERS = set(
-    ["text2vec-openai", "text2vec-cohere"]
-)  # Needs to match with Weaviate modules
-EMBEDDINGS = set(["MiniLM"])  # Custom Vectors
-=======
-VECTORIZERS = {"text2vec-openai", "text2vec-cohere"}  # Needs to match with Weaviate modules
+VECTORIZERS = {"text2vec-openai"}  # Needs to match with Weaviate modules
 EMBEDDINGS = {"MiniLM"}  # Custom Vectors
->>>>>>> 45f1ed46
 
 
 def strip_non_letters(s: str):
@@ -116,11 +109,6 @@
             {
                 "class": "Chunk",
                 "description": "Chunks of Documentations",
-                "moduleConfig": {
-                    "generative-openai": {
-                        "model": "gpt-3.5-turbo",
-                    }
-                },
                 "properties": [
                     {
                         "name": "text",
